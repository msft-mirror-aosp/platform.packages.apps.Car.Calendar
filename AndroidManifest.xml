--- conflicted
+++ resolved
@@ -37,10 +37,7 @@
                 <category android:name="android.intent.category.LAUNCHER"/>
             </intent-filter>
         </activity>
-<<<<<<< HEAD
 
-=======
->>>>>>> 8223fa0d
     </application>
 
 </manifest>